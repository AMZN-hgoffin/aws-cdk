--- conflicted
+++ resolved
@@ -4,12 +4,8 @@
   IDependable, IResource, Lazy, Resource, Stack, Token, Tags, Names,
 } from '@aws-cdk/core';
 import * as cxapi from '@aws-cdk/cx-api';
-<<<<<<< HEAD
-import { Construct, IConstruct, Node } from 'constructs';
-=======
 import { Construct, Node } from 'constructs';
 import { ClientVpnEndpoint, ClientVpnEndpointOptions } from './client-vpn-endpoint';
->>>>>>> 25e8d04d
 import {
   CfnEIP, CfnInternetGateway, CfnNatGateway, CfnRoute, CfnRouteTable, CfnSubnet,
   CfnSubnetRouteTableAssociation, CfnVPC, CfnVPCGatewayAttachment, CfnVPNGatewayRoutePropagation,
